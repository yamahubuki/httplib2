--- conflicted
+++ resolved
@@ -4,8 +4,4 @@
 upload.py
 **.pyc
 .cache
-<<<<<<< HEAD
-.git
-=======
->>>>>>> aca2be6e
 MANIFEST